// @flow

// Sub-module exports:
import * as error from './error.js'
import * as internal from './internal.js'

export { error }
export { internal }

// Ancillary exports:
export { makeBrowserIo } from './io/browser/browser-io.js'
export { makeFakeIos } from './io/fake/fake-io.js'
export { makeNodeIo } from './io/node/node-io.js'
export { makeReactNativeIo } from './io/react-native/react-native-io.js'
export { fakeUser } from './io/fake/fakeUser.js'
export { errorNames } from './error.js'
export {
  makeContext,
  makeEdgeContext,
  makeFakeContexts
} from './makeContext.js'
export { destroyAllContexts } from './modules/root.js'

// io types -----------------------------------------------------------

export interface DiskletFile {
  delete(): Promise<void>;
  getData(): Promise<Uint8Array>;
  getText(): Promise<string>;
  setData(data: Array<number> | Uint8Array): Promise<void>;
  setText(text: string): Promise<void>;
}

export interface DiskletFolder {
  delete(): Promise<void>;
  file(name: string): DiskletFile;
  folder(name: string): DiskletFolder;
  listFiles(): Promise<Array<string>>;
  listFolders(): Promise<Array<string>>;
}

// Node.js randomBytes function:
export type EdgeRandomFunction = (bytes: number) => Uint8Array

// The only subset of `Console` that Edge core uses:
export type EdgeConsole = {
  error(...data: Array<any>): void,
  info(...data: Array<any>): void,
  warn(...data: Array<any>): void
}

// The scrypt function Edge expects:
export type EdgeScryptFunction = (
  data: Uint8Array,
  salt: Uint8Array,
  n: number,
  r: number,
  p: number,
  dklen: number
) => Promise<Uint8Array>

export type EdgeSecp256k1 = {
  publicKeyCreate: (
    privateKey: Uint8Array,
    compressed: boolean
  ) => Promise<string>,
  privateKeyTweakAdd: (
    privateKey: Uint8Array,
    tweak: Uint8Array
  ) => Promise<Uint8Array>,
  publicKeyTweakAdd: (
    publicKey: Uint8Array,
    tweak: Uint8Array,
    compressed: boolean
  ) => Promise<Uint8Array>
}

export type EdgePbkdf2 = {
  deriveAsync: (
    key: Uint8Array,
    salt: Uint8Array,
    iter: number,
    len: number,
    algo: string
  ) => Promise<Uint8Array>
}

/**
 * Access to platform-specific resources, with many optional fields.
 * The core will emulate/adapt whatever is missing.
 */
export type EdgeRawIo = {
  // Crypto:
  +random: EdgeRandomFunction, // Non-optional & security-critical
  +scrypt?: EdgeScryptFunction,
  +secp256k1?: EdgeSecp256k1,
  +pbkdf2?: EdgePbkdf2,

  // Local io:
  +console?: EdgeConsole,
  +folder?: DiskletFolder,
  +localStorage?: Storage,

  // Networking:
  +fetch: typeof fetch,
  +Socket?: net$Socket,
  +TLSSocket?: tls$TLSSocket,
  +WebSocket: WebSocket
}

/**
 * Access to platform-specific resources.
 * The core never talks to the outside world on its own,
 * but always goes through this object.
 */
export type EdgeIo = {
  // Crypto:
  +random: EdgeRandomFunction,
  +scrypt: EdgeScryptFunction,
  // TODO: Make these two non-optional, providing JS versions as needed:
  +secp256k1?: EdgeSecp256k1,
  +pbkdf2?: EdgePbkdf2,

  // Local io:
  +console: EdgeConsole,
  +folder: DiskletFolder,

  // Networking:
  +fetch: typeof fetch,
  +Socket?: net$Socket, // Still optional (no browser version)
  +TLSSocket?: tls$TLSSocket, // Still optional (no browser version)
  +WebSocket: WebSocket
}

// context types ------------------------------------------------------

/* eslint-disable no-use-before-define */
export type EdgeCorePluginFactory =
  | EdgeCurrencyPluginFactory
  | EdgeExchangePluginFactory

export type EdgeCorePluginOptions = {
  io: EdgeIo
}

export type EdgeContextCallbacks = {
  +onError?: (e: Error) => mixed,
  +onExchangeUpdate?: () => mixed
}

export type EdgeContextOptions = {
  apiKey?: string,
  appId?: string,
  authServer?: string,
  callbacks?: EdgeContextCallbacks,
  io?: EdgeRawIo,
  path?: string, // Only used on node.js
  plugins?: Array<EdgeCorePluginFactory>,
  shapeshiftKey?: string
}

export type EdgeContext = {
  appId: string,
  io: EdgeIo,

  // Local user management:
  fixUsername(username: string): string,
  listUsernames(): Promise<Array<string>>,
  deleteLocalAccount(username: string): Promise<void>,

  // Account creation:
  usernameAvailable(username: string): Promise<boolean>,
  createAccount(
    username: string,
    password?: string,
    pin?: string,
    opts?: EdgeAccountOptions
  ): Promise<EdgeAccount>,

  // Edge login:
  requestEdgeLogin(opts: EdgeEdgeLoginOptions): Promise<EdgeEdgeLoginRequest>,

  // Fingerprint login:
  loginWithKey(
    username: string,
    loginKey: string,
    opts?: EdgeAccountOptions
  ): Promise<EdgeAccount>,

  // Password login:
  checkPasswordRules(password: string): EdgePasswordRules,
  loginWithPassword(
    username: string,
    pin: string,
    opts?: EdgeAccountOptions
  ): Promise<EdgeAccount>,

  // PIN login:
  pinLoginEnabled(username: string): Promise<boolean>,
  loginWithPIN(
    username: string,
    pin: string,
    opts?: EdgeAccountOptions
  ): Promise<EdgeAccount>,

  // Recovery2 login:
  getRecovery2Key(username: string): Promise<string>,
  loginWithRecovery2(
    recovery2Key: string,
    username: string,
    answers: Array<string>,
    opts?: EdgeAccountOptions
  ): Promise<EdgeAccount>,
  fetchRecovery2Questions(
    recovery2Key: string,
    username: string
  ): Promise<Array<string>>,
  listRecoveryQuestionChoices(): Promise<Array<string>>,

  // OTP stuff:
  requestOtpReset(username: string, otpResetToken: string): Promise<Date>,
  fetchLoginMessages(): Promise<EdgeLoginMessages>,

  // Misc. stuff:
  getCurrencyPlugins(): Promise<Array<EdgeCurrencyPlugin>>,

  // Shapeshift:
  getExchangeSwapRate(
    fromCurrencyCode: string,
    toCurrencyCode: string
  ): Promise<number>,
  getExchangeSwapInfo(
    fromCurrencyCode: string,
    toCurrencyCode: string
  ): Promise<EdgeExchangeSwapInfo>,
  getAvailableExchangeTokens(): Promise<Array<string>>
}

export type EdgeExchangeSwapInfo = {
  rate: number,
  nativeMin: string,
  nativeMax: string,
  minerFee: string
}

export type EdgePasswordRules = {
  secondsToCrack: number,
  tooShort: boolean,
  noNumber: boolean,
  noLowerCase: boolean,
  noUpperCase: boolean,
  passed: boolean
}

export type EdgeEdgeLoginRequest = {
  id: string,
  cancelRequest(): void
}

export type EdgeEdgeLoginOptions = EdgeAccountOptions & {
  displayImageUrl?: string,
  displayName?: string,
  onProcessLogin?: (username: string) => mixed,
  onLogin(e?: Error, account?: EdgeAccount): mixed
}

export type EdgeLoginMessages = {
  [username: string]: {
    otpResetPending: boolean,
    recovery2Corrupt: boolean
  }
}

// account types ------------------------------------------------------

export type EdgeWalletInfo = {
  id: string,
  type: string,
  keys: any
}

export type EdgeWalletInfoFull = {
  appIds: Array<string>,
  archived: boolean,
  deleted: boolean,
  id: string,
  keys: any,
  sortIndex: number,
  type: string
}

export type EdgeWalletState = {
  archived?: boolean,
  deleted?: boolean,
  sortIndex?: number
}

export type EdgeWalletStates = {
  [walletId: string]: EdgeWalletState
}

export type EdgeAccountCallbacks = {
  +onDataChanged?: () => mixed,
  +onKeyListChanged?: () => mixed,
  +onLoggedOut?: () => mixed,
  +onOtpDrift?: (drift: number) => mixed,
  +onRemoteOtpChange?: () => mixed,
  +onRemotePasswordChange?: () => mixed,

  // Currency wallet callbacks:
  +onAddressesChecked?: (walletId: string, progressRatio: number) => mixed,
  +onBalanceChanged?: (
    walletId: string,
    currencyCode: string,
    nativeBalance: string
  ) => mixed,
  +onBlockHeightChanged?: (walletId: string, blockHeight: number) => mixed,
  +onNewTransactions?: (
    walletId: string,
    abcTransactions: Array<EdgeTransaction>
  ) => mixed,
  +onTransactionsChanged?: (
    walletId: string,
    abcTransactions: Array<EdgeTransaction>
  ) => mixed,
  +onWalletDataChanged?: (walletId: string) => mixed,
  +onWalletNameChanged?: (walletId: string, name: string | null) => mixed
}

export type EdgeAccountOptions = {
  otp?: string,
  callbacks?: EdgeAccountCallbacks
}

export type EdgeCreateCurrencyWalletOptions = {
  name?: string,
  fiatCurrencyCode?: string,
  keys?: {}
}

export type EdgeAccount = {
  // Basic login information:
  +appId: string,
  +loggedIn: boolean,
  +loginKey: string,
  +recoveryKey: string | void, // For email backup
  +username: string,

  // Exchange-rate info:
  +exchangeCache: any,

  // What login method was used?
  +edgeLogin: boolean,
  keyLogin: boolean,
  newAccount: boolean,
  passwordLogin: boolean,
  pinLogin: boolean,
  recoveryLogin: boolean,

  // Change or create credentials:
  changePassword(password: string): Promise<void>,
  changePin(opts: {
    pin?: string, // We keep the existing PIN if unspecified
    enableLogin?: boolean // We default to true if unspecified
  }): Promise<string>,
  changeRecovery(
    questions: Array<string>,
    answers: Array<string>
  ): Promise<string>,

  // Verify existing credentials:
  checkPassword(password: string): Promise<boolean>,
  checkPin(pin: string): Promise<boolean>,

  // Remove credentials:
  deletePassword(): Promise<void>,
  deletePin(): Promise<void>,
  deleteRecovery(): Promise<void>,

  // OTP:
  +otpKey: string | void, // OTP is enabled if this exists
  +otpResetDate: string | void, // A reset is requested if this exists
  cancelOtpReset(): Promise<void>,
  disableOtp(): Promise<void>,
  enableOtp(timeout?: number): Promise<void>,

  // Edge login approval:
  fetchLobby(lobbyId: string): Promise<EdgeLobby>,

  // Login management:
  logout(): Promise<void>,

  // Master wallet list:
  +allKeys: Array<EdgeWalletInfoFull>,
  changeWalletStates(walletStates: EdgeWalletStates): Promise<void>,
  createWallet(type: string, keys: any): Promise<string>,
  getFirstWalletInfo(type: string): ?EdgeWalletInfo,
  getWalletInfo(id: string): ?EdgeWalletInfo,
  listWalletIds(): Array<string>,
  listSplittableWalletTypes(walletId: string): Array<string>,
  splitWalletInfo(walletId: string, newWalletType: string): Promise<string>,

  // Currency wallets:
  +activeWalletIds: Array<string>,
  +archivedWalletIds: Array<string>,
  +currencyWallets: { [walletId: string]: EdgeCurrencyWallet },
  createCurrencyWallet(
    type: string,
    opts?: EdgeCreateCurrencyWalletOptions
  ): Promise<EdgeCurrencyWallet>
}

// edge login types ---------------------------------------------------

export type EdgeLobby = {
  loginRequest?: EdgeLoginRequest
  // walletRequest?: EdgeWalletRequest
}

export type EdgeLoginRequest = {
  appId: string,
  approve(): Promise<void>,

  displayName: string,
  displayImageUrl?: string
}

// currency wallet types ----------------------------------------------

export type EdgeTokenInfo = {
  currencyCode: string,
  currencyName: string,
  contractAddress: string,
  multiplier: string
}

export type EdgeGetTransactionsOptions = {
  currencyCode?: string,
  startIndex?: number,
  startEntries?: 100,
  startDate?: number,
  endDate?: number,
  searchString?: string,
  returnIndex?: number,
  returnEntries?: number,
  denomination?: number
}

export type EdgeCurrencyCodeOptions = {
  currencyCode?: string
}

export type EdgeTxidMap = { [txid: string]: number }

export type EdgeUnusedOptions = {}

export type EdgeCurrencyWallet = {
  // EdgeWalletInfo members:
  +id: string,
  +keys: any,
  +type: string,

  // Data store:
  +folder: DiskletFolder,
  +localFolder: DiskletFolder,
  sync(): Promise<void>,

  // Wallet name:
  +name: string | null,
  renameWallet(name: string): Promise<void>,

  // Fiat currency option:
  +fiatCurrencyCode: string,
  setFiatCurrencyCode(fiatCurrencyCode: string): Promise<void>,

  // Currency info:
  +currencyInfo: EdgeCurrencyInfo,

  // Running state:
  startEngine(): Promise<void>,
  stopEngine(): Promise<void>,

  // Token management:
  enableTokens(tokens: Array<string>): Promise<void>,
  disableTokens(tokens: Array<string>): Promise<void>,
  getEnabledTokens(): Promise<Array<string>>,
  addCustomToken(token: EdgeTokenInfo): Promise<void>,

  // Transactions:
  getBalance(opts?: EdgeCurrencyCodeOptions): string,
  getBlockHeight(): number,
  getNumTransactions(opts?: EdgeCurrencyCodeOptions): number,
  getTransactions(
    options?: EdgeGetTransactionsOptions
  ): Promise<Array<EdgeTransaction>>,
  getReceiveAddress(
    opts?: EdgeCurrencyCodeOptions
  ): Promise<EdgeReceiveAddress>,
  saveReceiveAddress(receiveAddress: EdgeReceiveAddress): Promise<void>,
  lockReceiveAddress(receiveAddress: EdgeReceiveAddress): Promise<void>,
  makeAddressQrCode(address: EdgeReceiveAddress): string,
  makeAddressUri(address: EdgeReceiveAddress): string,
  makeSpend(spendInfo: EdgeSpendInfo): Promise<EdgeTransaction>,
  signTx(tx: EdgeTransaction): Promise<EdgeTransaction>,
  broadcastTx(tx: EdgeTransaction): Promise<EdgeTransaction>,
  saveTx(tx: EdgeTransaction): Promise<void>,
  sweepPrivateKeys(edgeSpendInfo: EdgeSpendInfo): Promise<EdgeTransaction>,
  saveTxMetadata(
    txid: string,
    currencyCode: string,
    metadata: EdgeMetadata
  ): Promise<void>,
  getMaxSpendable(spendInfo: EdgeSpendInfo): Promise<string>,
  getQuote(spendInfo: EdgeSpendInfo): Promise<EdgeCoinExchangeQuote>,

  // Wallet management:
  resyncBlockchain(): Promise<void>,
  dumpData(): EdgeDataDump,
  getDisplayPrivateSeed(): string | null,
  getDisplayPublicSeed(): string | null,

  // Data exports:
  exportTransactionsToQBO(opts: EdgeGetTransactionsOptions): Promise<string>,
  exportTransactionsToCSV(opts: EdgeGetTransactionsOptions): Promise<string>,

  // URI handling:
  parseUri(uri: string): EdgeParsedUri,
  encodeUri(obj: EdgeEncodeUri): string
}

export type EdgeMetadata = {
  name?: string,
  category?: string,
  notes?: string,
  amountFiat?: number,
  bizId?: number,
  miscJson?: string
}

export type EdgeSpendTarget = {
  currencyCode?: string,
  destWallet?: EdgeCurrencyWallet,
  publicAddress?: string,
  nativeAmount?: string,
  destMetadata?: EdgeMetadata,
<<<<<<< HEAD
  sAddress?: string,
=======
>>>>>>> bf5c78ed
  otherParams?: Object
}

export type EdgeSpendInfo = {
  currencyCode?: string,
  noUnconfirmed?: boolean,
  privateKeys?: Array<string>,
  spendTargets: Array<EdgeSpendTarget>,
  nativeAmount?: string,
  quoteFor?: string,
  networkFeeOption?: string,
  customNetworkFee?: any,
  metadata?: EdgeMetadata,
  otherParams?: Object
}

export type EdgeTransaction = {
  txid: string,
  date: number,
  currencyCode: string,
  blockHeight: number,
  nativeAmount: string,
  networkFee: string,
  ourReceiveAddresses: Array<string>,
  signedTx: string,
  parentNetworkFee?: string,
  metadata?: EdgeMetadata,
  otherParams: any,
  wallet?: EdgeCurrencyWallet
}

export type EdgeDenomination = {
  name: string,
  multiplier: string,
  symbol?: string
}

export type EdgeMetaToken = {
  currencyCode: string,
  currencyName: string,
  denominations: Array<EdgeDenomination>,
  contractAddress?: string,
  symbolImage?: string
}

export type EdgeCurrencyInfo = {
  // Basic currency information:
  currencyCode: string,
  currencyName: string,
  pluginName: string,
  denominations: Array<EdgeDenomination>,
  walletTypes: Array<string>,

  // Configuration options:
  defaultSettings: any,
  metaTokens: Array<EdgeMetaToken>,

  // Explorers:
  addressExplorer: string,
  blockExplorer?: string,
  transactionExplorer: string,

  // Images:
  symbolImage?: string,
  symbolImageDarkMono?: string
}

export type EdgeParsedUri = {
  token?: EdgeTokenInfo,
  privateKeys?: Array<string>,
  publicAddress?: string,
  legacyAddress?: string,
  segwitAddress?: string,
  nativeAmount?: string,
  currencyCode?: string,
  metadata?: EdgeMetadata,
  bitIDURI?: string,
  bitIDDomain?: string,
  bitIDCallbackUri?: string,
  paymentProtocolUri?: string,
  returnUri?: string,
  uniqueIdentifier?: string, // Ripple payment id
  bitidPaymentAddress?: string, // Experimental
  bitidKycProvider?: string, // Experimental
  bitidKycRequest?: string // Experimental
}

export type EdgeEncodeUri = {
  publicAddress: string,
  segwitAddress?: string,
  legacyAddress?: string,
  nativeAmount?: string,
  label?: string,
  message?: string
}

export type EdgeFreshAddress = {
  publicAddress: string,
  segwitAddress?: string,
  legacyAddress?: string
}

export type EdgeDataDump = {
  walletId: string,
  walletType: string,
  pluginType: string,
  data: {
    [dataCache: string]: any
  }
}

export type EdgeReceiveAddress = EdgeFreshAddress & {
  metadata: EdgeMetadata,
  nativeAmount: string
}

export type EdgeCoinExchangeQuote = {
  depositAmountNative: string,
  withdrawalAmountNative: string,
  expiration: number, // this is in milliseconds since 1970/ it is a date.
  quotedRate: string,
  maxLimit: number,
  orderId: string,
  edgeTransacton: EdgeTransaction
}

// currency plugin types ----------------------------------------------

export type EdgeCurrencyEngineCallbacks = {
  +onBlockHeightChanged: (blockHeight: number) => void,
  +onTransactionsChanged: (abcTransactions: Array<EdgeTransaction>) => void,
  +onBalanceChanged: (currencyCode: string, nativeBalance: string) => void,
  +onAddressesChecked: (progressRatio: number) => void,
  +onTxidsChanged: (txids: EdgeTxidMap) => void
}

export type EdgeCurrencyEngineOptions = {
  callbacks: EdgeCurrencyEngineCallbacks,
  walletLocalFolder: DiskletFolder,
  walletLocalEncryptedFolder: DiskletFolder,
  optionalSettings?: any
}

export type EdgeCurrencyEngine = {
  updateSettings(settings: any): void,
  startEngine(): Promise<void>,
  killEngine(): Promise<void>,
  getBlockHeight(): number,
  enableTokens(tokens: Array<string>): Promise<void>,
  disableTokens(tokens: Array<string>): Promise<void>,
  getEnabledTokens(): Promise<Array<string>>,
  addCustomToken(token: EdgeTokenInfo): Promise<void>,
  getTokenStatus(token: string): boolean,
  getBalance(options: EdgeCurrencyCodeOptions): string,
  getNumTransactions(options: EdgeCurrencyCodeOptions): number,
  getTransactions(
    options: EdgeGetTransactionsOptions
  ): Promise<Array<EdgeTransaction>>,
  getFreshAddress(options: EdgeCurrencyCodeOptions): EdgeFreshAddress,
  addGapLimitAddresses(
    addresses: Array<string>,
    options: EdgeUnusedOptions
  ): void,
  isAddressUsed(address: string, options: EdgeUnusedOptions): boolean,
  makeSpend(abcSpendInfo: EdgeSpendInfo): Promise<EdgeTransaction>,
  +sweepPrivateKeys?: (abcSpendInfo: EdgeSpendInfo) => Promise<EdgeTransaction>,
  signTx(abcTransaction: EdgeTransaction): Promise<EdgeTransaction>,
  broadcastTx(abcTransaction: EdgeTransaction): Promise<EdgeTransaction>,
  saveTx(abcTransaction: EdgeTransaction): Promise<void>,
  resyncBlockchain(): Promise<void>,
  dumpData(): EdgeDataDump,
  getDisplayPrivateSeed(): string | null,
  getDisplayPublicSeed(): string | null,
  getTxids?: () => EdgeTxidMap
}

export type EdgeCurrencyPlugin = {
  +pluginName: string,
  +currencyInfo: EdgeCurrencyInfo,
  createPrivateKey(walletType: string): Object,
  derivePublicKey(walletInfo: EdgeWalletInfo): Object,
  makeEngine(
    walletInfo: EdgeWalletInfo,
    options: EdgeCurrencyEngineOptions
  ): Promise<EdgeCurrencyEngine>,
  parseUri(uri: string): EdgeParsedUri,
  encodeUri(obj: EdgeEncodeUri): string,
  getSplittableTypes?: (walletInfo: EdgeWalletInfo) => Array<string>
}

export type EdgeCurrencyPluginFactory = {
  pluginType: 'currency',
  +pluginName: string,
  makePlugin(opts: EdgeCorePluginOptions): Promise<EdgeCurrencyPlugin>
}

// exchange plugin types ----------------------------------------------

export type EdgeExchangePairHint = {
  fromCurrency: string,
  toCurrency: string
}

export type EdgeExchangePair = {
  fromCurrency: string,
  toCurrency: string,
  rate: number
}

export type EdgeExchangePlugin = {
  exchangeInfo: { exchangeName: string },

  fetchExchangeRates(
    pairHints: Array<EdgeExchangePairHint>
  ): Promise<Array<EdgeExchangePair>>
}

export type EdgeExchangePluginFactory = {
  pluginType: 'exchange',
  makePlugin(opts: EdgeCorePluginOptions): Promise<EdgeExchangePlugin>
}

// legacy names -------------------------------------------------------

export type {
  EdgeConsole as AbcConsole,
  EdgeScryptFunction as AbcScryptFunction,
  EdgeSecp256k1 as AbcSecp256k1,
  EdgePbkdf2 as AbcPbkdf2,
  EdgeRawIo as AbcRawIo,
  EdgeIo as AbcIo,
  EdgeCorePluginFactory as AbcCorePluginFactory,
  EdgeCorePluginOptions as AbcCorePluginOptions,
  EdgeContextCallbacks as AbcContextCallbacks,
  EdgeContextOptions as AbcContextOptions,
  EdgeContext as AbcContext,
  EdgeExchangeSwapInfo as AbcExchangeSwapInfo,
  EdgePasswordRules as AbcPasswordRules,
  EdgeEdgeLoginRequest as AbcEdgeLoginRequest,
  EdgeEdgeLoginOptions as AbcEdgeLoginOptions,
  EdgeLoginMessages as AbcLoginMessages,
  EdgeWalletInfo as AbcWalletInfo,
  EdgeWalletInfoFull as AbcWalletInfoFull,
  EdgeWalletState as AbcWalletState,
  EdgeWalletStates as AbcWalletStates,
  EdgeAccountCallbacks as AbcAccountCallbacks,
  EdgeAccountOptions as AbcAccountOptions,
  EdgeCreateCurrencyWalletOptions as AbcCreateCurrencyWalletOptions,
  EdgeAccount as AbcAccount,
  EdgeLobby as AbcLobby,
  EdgeLoginRequest as AbcLoginRequest,
  EdgeCurrencyWallet as AbcCurrencyWallet,
  EdgeMetadata as AbcMetadata,
  EdgeSpendTarget as AbcSpendTarget,
  EdgeSpendInfo as AbcSpendInfo,
  EdgeTransaction as AbcTransaction,
  EdgeDenomination as AbcDenomination,
  EdgeMetaToken as AbcMetaToken,
  EdgeCurrencyInfo as AbcCurrencyInfo,
  EdgeParsedUri as AbcParsedUri,
  EdgeEncodeUri as AbcEncodeUri,
  EdgeFreshAddress as AbcFreshAddress,
  EdgeDataDump as AbcDataDump,
  EdgeReceiveAddress as AbcReceiveAddress,
  EdgeCurrencyEngineCallbacks as AbcCurrencyEngineCallbacks,
  EdgeCurrencyEngineOptions as AbcCurrencyEngineOptions,
  EdgeCurrencyEngine as AbcCurrencyEngine,
  EdgeCurrencyPlugin as AbcCurrencyPlugin,
  EdgeCurrencyPluginFactory as AbcCurrencyPluginFactory,
  EdgeExchangePairHint as AbcExchangePairHint,
  EdgeExchangePair as AbcExchangePair,
  EdgeExchangePlugin as AbcExchangePlugin,
  EdgeExchangePluginFactory as AbcExchangePluginFactory,
  // Wrong names:
  EdgeCorePluginFactory as AbcCorePlugin,
  EdgeContextOptions as AbcMakeContextOpts,
  EdgeCurrencyEngineOptions as AbcMakeEngineOptions,
  EdgeCurrencyEngineCallbacks as AbcCurrencyPluginCallbacks
}<|MERGE_RESOLUTION|>--- conflicted
+++ resolved
@@ -543,10 +543,7 @@
   publicAddress?: string,
   nativeAmount?: string,
   destMetadata?: EdgeMetadata,
-<<<<<<< HEAD
   sAddress?: string,
-=======
->>>>>>> bf5c78ed
   otherParams?: Object
 }
 
