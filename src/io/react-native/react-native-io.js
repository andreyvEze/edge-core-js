// @flow

import { isReactNative } from 'detect-bundler'
import { makeReactNativeFolder } from 'disklet'
import { base64 } from 'rfc4648'

import type { EdgeRawIo } from '../../edge-core-index.js'
import { HmacDRBG, hashjs } from '../../util/crypto/external.js'
import {
  Socket,
  TLSSocket,
  encryptedJsonBox,
  pbkdf2,
  randomBytes,
  scrypt,
  secp256k1
} from './native-libs.js'

/**
 * Wraps the native `randomBytes` function in a `Promise`.
 */
function getRandom (length) {
  return new Promise((resolve, reject) => {
    randomBytes(length, function (err, base64String) {
      if (err) {
        reject(err)
      } else {
        resolve(base64.parse(base64String.trim()))
      }
    })
  })
}

/**
 * Creates a pseudo-random number generator based on the provided entropy.
 * This can be used to turn an async random number generator into
 * a synchronous one.
 */
function makeRandomGenerator (
  entropy: Uint8Array
): (bytes: number) => Uint8Array {
  const rng = new HmacDRBG({
    hash: hashjs.sha256,
    entropy: entropy
  })

  return bytes => rng.generate(bytes)
}

/**
 * Gathers the IO resources needed by the Edge core library.
 */
export function makeReactNativeIo (): Promise<EdgeRawIo> {
  if (!isReactNative) {
    throw new Error('This function only works on React Native')
  }
  if (typeof Socket !== 'function' || typeof randomBytes !== 'function') {
    throw new Error(
      'Please install & link the following libraries: react-native-fast-crypto react-native-fs react-native-randombytes react-native-tcp'
    )
  }

  return getRandom(32).then(entropy => {
    const io: EdgeRawIo = {
      console: {
        info: console.log,
        warn: console.warn,
        error: console.warn
      },
      fetch: (...rest) => window.fetch(...rest),
      folder: makeReactNativeFolder(),
      random: makeRandomGenerator(entropy),
      Socket,
      TLSSocket,
      pbkdf2,
      scrypt,
      secp256k1,
<<<<<<< HEAD
      encryptedJsonBox
=======
      WebSocket: window.WebSocket
>>>>>>> 213dbd93
    }
    return io
  })
}<|MERGE_RESOLUTION|>--- conflicted
+++ resolved
@@ -75,11 +75,8 @@
       pbkdf2,
       scrypt,
       secp256k1,
-<<<<<<< HEAD
-      encryptedJsonBox
-=======
+      encryptedJsonBox,
       WebSocket: window.WebSocket
->>>>>>> 213dbd93
     }
     return io
   })
